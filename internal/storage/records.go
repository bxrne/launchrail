package storage

import (
	"crypto/sha256"
	"fmt"
	"os"
	"path/filepath"
<<<<<<< HEAD
	"runtime"
=======
>>>>>>> 0ec8776e
	"strings"
	"sync"
	"time"

	"github.com/bxrne/launchrail/internal/logger"
)

type Record struct {
	Name         string
	Hash         string
	LastModified time.Time
	Path         string
	Motion       *Storage
	Events       *Storage
	Dynamics     *Storage
}

// NewRecord creates a new simulation record with associated storage services
func NewRecord(baseDir string, hash string) (*Record, error) {
	motionStore, err := NewStorage(baseDir, hash, MOTION)
	if err != nil {
		return nil, err
	}

	eventsStore, err := NewStorage(baseDir, hash, EVENTS)
	if err != nil {
		motionStore.Close()
		return nil, err
	}

	dynamicsStore, err := NewStorage(baseDir, hash, DYNAMICS)
	if err != nil {
		motionStore.Close()
		eventsStore.Close()
		return nil, err
	}

	return &Record{
		Hash:         hash,
		Name:         hash,
		LastModified: time.Now(),
		Motion:       motionStore,
		Events:       eventsStore,
		Dynamics:     dynamicsStore,
	}, nil
}

// Close closes all associated storage services
func (r *Record) Close() error {
	var errs []error
	if err := r.Motion.Close(); err != nil {
		errs = append(errs, err)
	}
	if err := r.Events.Close(); err != nil {
		errs = append(errs, err)
	}
	if err := r.Dynamics.Close(); err != nil {
		errs = append(errs, err)
	}
	if len(errs) > 0 {
		return fmt.Errorf("failed to close one or more stores: %v", errs)
	}
	return nil
}

// RecordManager manages simulation records
type RecordManager struct {
	baseDir string
	mu      sync.RWMutex
}

func NewRecordManager(baseDir string) (*RecordManager, error) {
	if !filepath.IsAbs(baseDir) {
		homeDir, err := os.UserHomeDir()
		if err != nil {
			return nil, err
		}
		baseDir = filepath.Join(homeDir, baseDir)
	}

	if err := os.MkdirAll(baseDir, 0755); err != nil {
		return nil, err
	}

	return &RecordManager{
		baseDir: baseDir,
	}, nil
}

// CreateRecord creates a new record with a unique hash
func (rm *RecordManager) CreateRecord() (*Record, error) {
	pc, file, line, _ := runtime.Caller(1)
	log := logger.GetLogger("")
	log.Info("CreateRecord called", "file", file, "line", line, "caller", runtime.FuncForPC(pc).Name())
	rm.mu.Lock()
	defer rm.mu.Unlock()

	// Generate unique hash
	hash := fmt.Sprintf("%x", sha256.Sum256([]byte(time.Now().String())))

	record, err := NewRecord(rm.baseDir, hash)
	if err != nil {
		return nil, err
	}

	// Initialize storage
	if err := record.Motion.Init(); err != nil {
		record.Close()
		return nil, err
	}
	if err := record.Events.Init(); err != nil {
		record.Close()
		return nil, err
	}
	if err := record.Dynamics.Init(); err != nil {
		record.Close()
		return nil, err
	}

	return record, nil
}

// DeleteRecord deletes a record by Hash
func (rm *RecordManager) DeleteRecord(hash string) error {
	rm.mu.Lock()
	defer rm.mu.Unlock()

	recordPath := filepath.Join(rm.baseDir, hash)
	if err := os.RemoveAll(recordPath); err != nil {
		return fmt.Errorf("failed to delete record: %v", err)
	}

	return nil
}

// ListRecords lists all existing records in the base directory with their last modified time.
func (rm *RecordManager) ListRecords() ([]*Record, error) {
	rm.mu.RLock()
	defer rm.mu.RUnlock()

	entries, err := os.ReadDir(rm.baseDir)
	if err != nil {
		return nil, err
	}

	var records []*Record
	for _, entry := range entries {
		if !entry.IsDir() {
			continue
		}

		recordPath := filepath.Join(rm.baseDir, entry.Name())
		info, err := os.Stat(recordPath)
		if err != nil {
			continue // Skip invalid records
		}

		// Load the record without creating a new one
		record := &Record{
			Hash:         entry.Name(),
			Name:         entry.Name(),
			LastModified: info.ModTime(),
		}
		records = append(records, record)
	}

	return records, nil
}

// GetRecord retrieves an existing record by hash without creating a new one.
func (rm *RecordManager) GetRecord(hash string) (*Record, error) {
<<<<<<< HEAD
	// Validate the hash to ensure it is a single-component identifier
	if strings.Contains(hash, "/") || strings.Contains(hash, "\\") || strings.Contains(hash, "..") {
		return nil, fmt.Errorf("invalid record identifier")
=======
	// Validate the hash to ensure it is a valid directory name
	if strings.Contains(hash, "/") || strings.Contains(hash, "\\") || strings.Contains(hash, "..") {
		return nil, fmt.Errorf("invalid hash value")
>>>>>>> 0ec8776e
	}

	rm.mu.RLock()
	defer rm.mu.RUnlock()

	recordPath := filepath.Join(rm.baseDir, hash)
	if _, err := os.Stat(recordPath); os.IsNotExist(err) {
		return nil, fmt.Errorf("record not found")
	}

	// Initialize storage services for the record
	motionStore, err := NewStorage(rm.baseDir, hash, MOTION)
	if err != nil {
		return nil, err
	}

	eventsStore, err := NewStorage(rm.baseDir, hash, EVENTS)
	if err != nil {
		motionStore.Close()
		return nil, err
	}

	dynamicsStore, err := NewStorage(rm.baseDir, hash, DYNAMICS)
	if err != nil {
		motionStore.Close()
		eventsStore.Close()
		return nil, err
	}

	// Get last modified time
	info, err := os.Stat(recordPath)
	if err != nil {
		motionStore.Close()
		eventsStore.Close()
		dynamicsStore.Close()
		return nil, err
	}

	return &Record{
		Hash:         hash,
		Name:         hash,
		LastModified: info.ModTime(),
		Motion:       motionStore,
		Events:       eventsStore,
		Dynamics:     dynamicsStore,
	}, nil
}<|MERGE_RESOLUTION|>--- conflicted
+++ resolved
@@ -5,10 +5,7 @@
 	"fmt"
 	"os"
 	"path/filepath"
-<<<<<<< HEAD
 	"runtime"
-=======
->>>>>>> 0ec8776e
 	"strings"
 	"sync"
 	"time"
@@ -180,15 +177,9 @@
 
 // GetRecord retrieves an existing record by hash without creating a new one.
 func (rm *RecordManager) GetRecord(hash string) (*Record, error) {
-<<<<<<< HEAD
-	// Validate the hash to ensure it is a single-component identifier
-	if strings.Contains(hash, "/") || strings.Contains(hash, "\\") || strings.Contains(hash, "..") {
-		return nil, fmt.Errorf("invalid record identifier")
-=======
 	// Validate the hash to ensure it is a valid directory name
 	if strings.Contains(hash, "/") || strings.Contains(hash, "\\") || strings.Contains(hash, "..") {
 		return nil, fmt.Errorf("invalid hash value")
->>>>>>> 0ec8776e
 	}
 
 	rm.mu.RLock()
